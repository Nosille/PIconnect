""" PI
    Core containers for connections to PI databases
"""
# pragma pylint: disable=unused-import, redefined-builtin
from __future__ import absolute_import, division, print_function, unicode_literals

from builtins import (
    ascii,
    bytes,
    chr,
    dict,
    filter,
    hex,
    input,
    int,
    list,
    map,
    next,
    object,
    oct,
    open,
    pow,
    range,
    round,
    str,
    super,
    zip,
)

try:
    from __builtin__ import str as BuiltinStr
except ImportError:
    BuiltinStr = str
# pragma pylint: enable=unused-import, redefined-builtin
from warnings import warn

from PIconnect._operators import OPERATORS, add_operators
from PIconnect._utils import classproperty
from PIconnect.AFSDK import AF
from PIconnect.PIConsts import AuthenticationMode
from PIconnect.PIData import PISeriesContainer
from PIconnect.time import timestamp_to_index

_NOTHING = object()


class PIServer(object):  # pylint: disable=useless-object-inheritance
    """PIServer is a connection to an OSIsoft PI Server

    Args:
        server (str, optional): Name of the server to connect to, defaults to None
        username (str, optional): can be used only with password as well
        password (str, optional): -//-
        todo: domain, auth
        timeout (int, optional): the maximum seconds an operation can take

    .. note::
        If the specified `server` is unknown a warning is thrown and the connection
        is redirected to the default server, as if no server was passed. The list
        of known servers is available in the `PIServer.servers` dictionary.
    """

    version = "0.2.2"

    #: Dictionary of known servers, as reported by the SDK
    _servers = _NOTHING
    #: Default server, as reported by the SDK
    _default_server = _NOTHING

    def __init__(
        self,
        server=None,
        username=None,
        password=None,
        domain=None,
        authentication_mode=AuthenticationMode.PI_USER_AUTHENTICATION,
        timeout=None,
    ):
        if server and server not in self.servers:
            message = 'Server "{server}" not found, using the default server.'
            warn(message=message.format(server=server), category=UserWarning)
        if bool(username) != bool(password):
            raise ValueError(
                "When passing credentials both the username and password must be specified."
            )
        if domain and not username:
            raise ValueError(
                "A domain can only specified together with a username and password."
            )
        if username:
            from System.Net import NetworkCredential
            from System.Security import SecureString

            secure_pass = SecureString()
            for c in password:
                secure_pass.AppendChar(c)
            cred = [username, secure_pass] + ([domain] if domain else [])
            self._credentials = (NetworkCredential(*cred), int(authentication_mode))
        else:
            self._credentials = None

        self.connection = self.servers.get(server, self.default_server)

        if timeout:
            from System import TimeSpan

            # System.TimeSpan(hours, minutes, seconds)
            self.connection.ConnectionInfo.OperationTimeOut = TimeSpan(0, 0, timeout)

    @classproperty
    def servers(self):
        if self._servers is _NOTHING:
            i, failures = 0, 0
            self._servers = {}
            for i, server in enumerate(AF.PI.PIServers(), start=1):
                try:
                    self._servers[server.Name] = server
                except Exception:
                    failures += 1
            if failures:
                warn(
                    "Could not load {} PI Server(s) out of {}".format(failures, i),
                    ResourceWarning,
                )
        return self._servers

    @classproperty
    def default_server(self):
        if self._default_server is _NOTHING:
            self._default_server = None
            try:
                self._default_server = AF.PI.PIServers().DefaultPIServer
            except Exception:
                warn("Could not load the default PI Server", ResourceWarning)
        return self._default_server

    def __enter__(self):
        if self._credentials:
            self.connection.Connect(*self._credentials)
        else:
            # Don't force to retry connecting if previous attempt failed
            force_connection = False
            self.connection.Connect(force_connection)
        return self

    def __exit__(self, *args):
        self.connection.Disconnect()

    def __repr__(self):
        return "%s(\\\\%s)" % (self.__class__.__name__, self.server_name)

    @property
    def server_name(self):
        """server_name

        Name of the connected server
        """
        return self.connection.Name

    def search(self, query, source=None):
        """search

        Search PIPoints on the PIServer

        Args:
            query (str or [str]): String or list of strings with queries
            source (str, optional): Defaults to None. Point source to limit the results

        Returns:
            list: A list of :class:`PIPoint` objects as a result of the query

        .. todo::

            Reject searches while not connected
        """
        if isinstance(query, list):
            return [y for x in query for y in self.search(x, source)]
        # elif not isinstance(query, str):
        #     raise TypeError('Argument query must be either a string or a list of strings,' +
        #                     'got type ' + str(type(query)))
        return [
            PIPoint(pi_point)
            for pi_point in AF.PI.PIPoint.FindPIPoints(
                self.connection, BuiltinStr(query), source, None
            )
        ]


@add_operators(
    operators=OPERATORS,
    members=["_current_value", "interpolated_values"],
    newclassname="VirtualPIPoint",
    attributes=["pi_point"],
)
class PIPoint(PISeriesContainer):
    """PIPoint

    Reference to a PI Point to get data and corresponding metadata from the server.

    Args:
        pi_point (AF.PI.PIPoint): Reference to a PIPoint as returned by the SDK
    """

    version = "0.3.0"

    def __init__(self, pi_point):
        super().__init__()
        self.pi_point = pi_point
        self.tag = pi_point.Name
        self.__attributes_loaded = False
        self.__raw_attributes = {}

    def __repr__(self):
        return "%s(%s, %s; Current Value: %s %s)" % (
            self.__class__.__name__,
            self.tag,
            self.description,
            self.current_value,
            self.units_of_measurement,
        )

    @property
    def last_update(self):
        """Return the time at which the last value for this PI Point was recorded."""
        return timestamp_to_index(self.pi_point.CurrentValue().Timestamp.UtcTime)

    @property
    def raw_attributes(self):
        """Return a dictionary of the raw attributes of the PI Point."""
        self.__load_attributes()
        return self.__raw_attributes

    @property
    def units_of_measurement(self):
        """Return the units of measument in which values for this PI Point are reported."""
        self.__load_attributes()
        return self.__raw_attributes["engunits"]

    @property
    def description(self):
        """Return the description of the PI Point.

        .. todo::

            Add setter to alter displayed description
        """
        self.__load_attributes()
        return self.__raw_attributes["descriptor"]

    def __load_attributes(self):
        """Load the raw attributes of the PI Point from the server"""
        if not self.__attributes_loaded:
            self.pi_point.LoadAttributes([])
            self.__attributes_loaded = True
        self.__raw_attributes = {
            att.Key: att.Value for att in self.pi_point.GetAttributes([])
        }

    @property
    def name(self):
        return self.tag

    def _current_value(self):
        """Return the last recorded value for this PI Point (internal use only)."""
        return self.pi_point.CurrentValue().Value

<<<<<<< HEAD
    def _interpolated_value(self, time):
        """Return a single value for this PI Point"""
        return self.pi_point.InterpolatedValue(time)

    def _recorded_value(self, time, retrieval_mode):
        """Return a single value for this PI Point"""
        return self.pi_point.RecordedValue(time, int(retrieval_mode))
=======
    def _update_value(self, value, update_mode, buffer_mode):
        return self.pi_point.UpdateValue(value, update_mode, buffer_mode)
>>>>>>> 395b4dd9

    def _recorded_values(self, time_range, boundary_type, filter_expression):
        include_filtered_values = False
        return self.pi_point.RecordedValues(
            time_range, boundary_type, filter_expression, include_filtered_values
        )

    def _interpolated_values(self, time_range, interval, filter_expression):
        """Internal function to actually query the pi point"""
        include_filtered_values = False
        return self.pi_point.InterpolatedValues(
            time_range, interval, filter_expression, include_filtered_values
        )

    def _summary(self, time_range, summary_types, calculation_basis, time_type):
        return self.pi_point.Summary(
            time_range, summary_types, calculation_basis, time_type
        )

    def _summaries(
        self, time_range, interval, summary_types, calculation_basis, time_type
    ):
        return self.pi_point.Summaries(
            time_range, interval, summary_types, calculation_basis, time_type
        )

    def _filtered_summaries(
        self,
        time_range,
        interval,
        filter_expression,
        summary_types,
        calculation_basis,
        filter_evaluation,
        filter_interval,
        time_type,
    ):
        return self.pi_point.FilteredSummaries(
            time_range,
            interval,
            filter_expression,
            summary_types,
            calculation_basis,
            filter_evaluation,
            filter_interval,
            time_type,
        )

    def _normalize_filter_expression(self, filter_expression):
        return filter_expression.replace("%tag%", self.tag)<|MERGE_RESOLUTION|>--- conflicted
+++ resolved
@@ -264,7 +264,6 @@
         """Return the last recorded value for this PI Point (internal use only)."""
         return self.pi_point.CurrentValue().Value
 
-<<<<<<< HEAD
     def _interpolated_value(self, time):
         """Return a single value for this PI Point"""
         return self.pi_point.InterpolatedValue(time)
@@ -272,10 +271,9 @@
     def _recorded_value(self, time, retrieval_mode):
         """Return a single value for this PI Point"""
         return self.pi_point.RecordedValue(time, int(retrieval_mode))
-=======
+
     def _update_value(self, value, update_mode, buffer_mode):
         return self.pi_point.UpdateValue(value, update_mode, buffer_mode)
->>>>>>> 395b4dd9
 
     def _recorded_values(self, time_range, boundary_type, filter_expression):
         include_filtered_values = False
