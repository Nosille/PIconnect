--- conflicted
+++ resolved
@@ -9,7 +9,7 @@
 class UpdateMode(IntEnum):
     """Indicates how to treat duplicate values in the archive, when supported by the Data Reference.
 
-    Detailed information is available at https://docs.osisoft.com/bundle/af-sdk/page/html/T_OSIsoft_AF_Data_AFUpdateOption.htm
+    Detailed information is available at :afsdk:`AF.Data.AFUpdateOption <T_OSIsoft_AF_Data_AFUpdateOption.htm>`
     """
 
     #: Add the value to the archive.
@@ -36,7 +36,7 @@
 class BufferMode(IntEnum):
     """Indicates buffering option in updating values, when supported by the Data Reference.
 
-    Detailed information is available at https://docs.osisoft.com/bundle/af-sdk/page/html/T_OSIsoft_AF_Data_AFBufferOption.htm
+    Detailed information is available at :afsdk:`AF.Data.AFBufferOption <T_OSIsoft_AF_Data_AFBufferOption.htm>`
     """
 
     #: Updating data reference values without buffer.
@@ -52,11 +52,7 @@
 class AuthenticationMode(IntEnum):
     """AuthenticationMode indicates how a user authenticates to a PI Server
 
-<<<<<<< HEAD
     Detailed information is available at :afsdk:`AF.PI.PIAuthenticationMode <T_OSIsoft_AF_PI_PIAuthenticationMode.htm>`.
-=======
-    Detailed information is available at https://docs.osisoft.com/bundle/af-sdk/page/html/T_OSIsoft_AF_PI_PIAuthenticationMode.htm
->>>>>>> 395b4dd9
     """
 
     #: Use Windows authentication when making a connection
@@ -68,11 +64,7 @@
 class CalculationBasis(IntEnum):
     """CalculationBasis indicates how values should be weighted over a time range
 
-<<<<<<< HEAD
     Detailed information is available at :afsdk:`AF.Data.AFCalculationBasis <T_OSIsoft_AF_Data_AFCalculationBasis.htm>`.
-=======
-    Detailed information is available at https://docs.osisoft.com/bundle/af-sdk/page/html/T_OSIsoft_AF_Data_AFCalculationBasis.htm
->>>>>>> 395b4dd9
     """
 
     #: Each event is weighted according to the time over which it applies.
@@ -94,11 +86,7 @@
 class ExpressionSampleType(IntEnum):
     """ExpressionSampleType indicates how expressions are evaluated over a time range.
 
-<<<<<<< HEAD
     Detailed information is available at :afsdk:`AF.Data.AFSampleType <T_OSIsoft_AF_Data_AFSampleType.htm>`.
-=======
-    Detailed information is available at https://docs.osisoft.com/bundle/af-sdk/page/html/T_OSIsoft_AF_Data_AFSampleType.htm
->>>>>>> 395b4dd9
     """
 
     #: The expression is evaluated at each archive event.
@@ -138,11 +126,7 @@
     <SummaryType.MAXIMUM|MINIMUM: 12>  # On Python 3.6+
     12  # On previous versions
 
-<<<<<<< HEAD
     Detailed information is available at :afsdk:`AF.Data.AFSummaryTypes <T_OSIsoft_AF_Data_AFSummaryTypes.htm>`.
-=======
-    Detailed information is available at https://docs.osisoft.com/bundle/af-sdk/page/html/T_OSIsoft_AF_Data_AFSummaryTypes.htm
->>>>>>> 395b4dd9
     """
 
     #: No summary data
@@ -177,11 +161,7 @@
     """
     TimestampCalculation defines the timestamp returned for a given summary calculation
 
-<<<<<<< HEAD
     Detailed information is available at :afsdk:`AF.Data.AFTimeStampCalculation <T_OSIsoft_AF_Data_AFTimestampCalculation.htm>`.
-=======
-    Detailed information is available at https://docs.osisoft.com/bundle/af-sdk/page/html/T_OSIsoft_AF_Data_AFTimestampCalculation.htm
->>>>>>> 395b4dd9
     """
 
     #: The timestamp is the event time of the minimum or maximum for those summaries or the beginning of the interval otherwise.
