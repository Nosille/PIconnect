# For most projects, this workflow file will not need changing; you simply need
# to commit it to your repository.
#
# You may wish to alter this file to override the set of languages analyzed,
# or to provide custom queries or build logic.
#
# ******** NOTE ********
# We have attempted to detect the languages in your repository. Please check
# the `language` matrix defined below to confirm you have the correct set of
# supported CodeQL languages.
#
name: "CodeQL"

on:
  push:
    branches: [develop, master, remove_python2_support]
  pull_request:
    # The branches below must be a subset of the branches above
<<<<<<< HEAD
    branches: [develop, remove_python2_support]
=======
    branches: [develop, master]
>>>>>>> fc85dfba
  schedule:
    - cron: "18 19 * * 3"

jobs:
  analyze:
    name: Analyze
    runs-on: ubuntu-latest
    permissions:
      actions: read
      contents: read
      security-events: write

    strategy:
      fail-fast: false
      matrix:
        language: ["python"]
        # CodeQL supports [ 'cpp', 'csharp', 'go', 'java', 'javascript', 'python' ]
        # Learn more:
        # https://docs.github.com/en/free-pro-team@latest/github/finding-security-vulnerabilities-and-errors-in-your-code/configuring-code-scanning#changing-the-languages-that-are-analyzed

    steps:
      - name: Checkout repository
        uses: actions/checkout@v2

      # Initializes the CodeQL tools for scanning.
      - name: Initialize CodeQL
        uses: github/codeql-action/init@v1
        with:
          languages: ${{ matrix.language }}
          # If you wish to specify custom queries, you can do so here or in a config file.
          # By default, queries listed here will override any specified in a config file.
          # Prefix the list here with "+" to use these queries and those in the config file.
          # queries: ./path/to/local/query, your-org/your-repo/queries@main

      # Autobuild attempts to build any compiled languages  (C/C++, C#, or Java).
      # If this step fails, then you should remove it and run the build manually (see below)
      - name: Autobuild
        uses: github/codeql-action/autobuild@v1

      # ℹ️ Command-line programs to run using the OS shell.
      # 📚 https://git.io/JvXDl

      # ✏️ If the Autobuild fails above, remove it and uncomment the following three lines
      #    and modify them (or add more) to build your code if your project
      #    uses a compiled language

      #- run: |
      #   make bootstrap
      #   make release

      - name: Perform CodeQL Analysis
        uses: github/codeql-action/analyze@v1<|MERGE_RESOLUTION|>--- conflicted
+++ resolved
@@ -13,14 +13,10 @@
 
 on:
   push:
-    branches: [develop, master, remove_python2_support]
+    branches: [develop, master]
   pull_request:
     # The branches below must be a subset of the branches above
-<<<<<<< HEAD
-    branches: [develop, remove_python2_support]
-=======
     branches: [develop, master]
->>>>>>> fc85dfba
   schedule:
     - cron: "18 19 * * 3"
 
