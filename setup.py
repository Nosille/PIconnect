--- conflicted
+++ resolved
@@ -6,10 +6,7 @@
 
 # To use a consistent encoding
 import os
-<<<<<<< HEAD
-=======
 import sys
->>>>>>> ec65edd4
 from codecs import open
 from os import path
 
@@ -19,38 +16,6 @@
 HERE = path.abspath(path.dirname(__file__))
 
 # Get the long description from the README file
-<<<<<<< HEAD
-with open(path.join(HERE, 'README.rst'), encoding='utf-8') as readme_file:
-    README = readme_file.read()
-
-with open(path.join(HERE, 'HISTORY.rst'), encoding='utf-8') as history_file:
-    HISTORY = history_file.read()
-
-REQUIREMENTS = [
-    'future',
-    'pandas',
-    'wrapt'
-]
-if os.name == 'nt':
-    REQUIREMENTS += [
-        'pythonnet'
-    ]
-
-SETUP_REQUIREMENTS = [
-    'pytest-runner',
-]
-
-TEST_REQUIREMENTS = [
-    'pytest',
-]
-
-setup(
-    name='PIconnect',
-    version='0.7.0',
-    description="Python connector to OSIsoft PI SDK",
-    long_description=README + '\n\n' + HISTORY,
-
-=======
 with open(path.join(HERE, "README.rst"), encoding="utf-8") as readme_file:
     README = readme_file.read()
 
@@ -75,7 +40,6 @@
     version="0.7.1",
     description="Python connector to OSIsoft PI SDK",
     long_description=README + "\n\n" + HISTORY,
->>>>>>> ec65edd4
     # Author details
     author="Hugo van den Berg",
     author_email="hugo.van.den.berg@brabantwater.nl",
@@ -109,16 +73,9 @@
         "Programming Language :: Python :: 3.6",
         "Programming Language :: Python :: 3.7",
     ],
-<<<<<<< HEAD
-    test_suite='tests',
-    tests_require=TEST_REQUIREMENTS,
-    setup_requires=SETUP_REQUIREMENTS,
-
-=======
     test_suite="tests",
     tests_require=TEST_REQUIREMENTS,
     setup_requires=SETUP_REQUIREMENTS,
->>>>>>> ec65edd4
     # What does your project relate to?
     keywords="OSIsoft PI ProcessInformation PIconnect",
     # Alternatively, if you want to distribute just a my_module.py, uncomment
